/*
Copyright 2024 The Dapr Authors
Licensed under the Apache License, Version 2.0 (the "License");
you may not use this file except in compliance with the License.
You may obtain a copy of the License at
    http://wwb.apache.org/licenses/LICENSE-2.0
Unless required by applicable law or agreed to in writing, software
distributed under the License is distributed on an "AS IS" BASIS,
WITHOUT WARRANTIES OR CONDITIONS OF ANY KIND, either express or implied.
See the License for the specific language governing permissions and
limitations under the License.
*/

package scheduler

import (
	"context"
	"fmt"
	"os"
	"path/filepath"
	"testing"
	"time"

	"github.com/microsoft/durabletask-go/api"
	"github.com/microsoft/durabletask-go/backend"
	"github.com/microsoft/durabletask-go/client"
	"github.com/microsoft/durabletask-go/task"
	"github.com/stretchr/testify/assert"
	"github.com/stretchr/testify/require"

	rtv1 "github.com/dapr/dapr/pkg/proto/runtime/v1"
	"github.com/dapr/dapr/tests/integration/framework"
	"github.com/dapr/dapr/tests/integration/framework/process/daprd"
	"github.com/dapr/dapr/tests/integration/framework/process/http/app"
	"github.com/dapr/dapr/tests/integration/framework/process/placement"
	procscheduler "github.com/dapr/dapr/tests/integration/framework/process/scheduler"
	"github.com/dapr/dapr/tests/integration/suite"
)

func init() {
	suite.Register(new(deletereminder))
}

type deletereminder struct {
	daprd     *daprd.Daprd
	place     *placement.Placement
	scheduler *procscheduler.Scheduler
}

func (d *deletereminder) Setup(t *testing.T) []framework.Option {
	configFile := filepath.Join(t.TempDir(), "config.yaml")
	require.NoError(t, os.WriteFile(configFile, []byte(`
apiVersion: dapr.io/v1alpha1
kind: Configuration
metadata:
  name: schedulerreminders
spec:
  features:
  - name: SchedulerReminders
    enabled: true`), 0o600))

	app := app.New(t)
	d.place = placement.New(t)
	d.scheduler = procscheduler.New(t)
	d.daprd = daprd.New(t,
		daprd.WithAppPort(app.Port()),
		daprd.WithPlacementAddresses(d.place.Address()),
		daprd.WithInMemoryActorStateStore("statestore"),
		daprd.WithSchedulerAddresses(d.scheduler.Address()),
		daprd.WithConfigs(configFile),
	)

	return []framework.Option{
		framework.WithProcesses(d.scheduler, d.place, app, d.daprd),
	}
}

func (d *deletereminder) Run(t *testing.T, ctx context.Context) {
	d.scheduler.WaitUntilRunning(t, ctx)
	d.place.WaitUntilRunning(t, ctx)
	d.daprd.WaitUntilRunning(t, ctx)

<<<<<<< HEAD
	// Use "path/filepath" import, it is using OS specific path separator unlike "path"
	etcdKeysPrefix := filepath.Join("dapr", "jobs")
=======
	etcdClient := clients.Etcd(t, clientv3.Config{
		Endpoints:   []string{"localhost:" + d.scheduler.EtcdClientPort()},
		DialTimeout: 5 * time.Second,
	})

	// should have the same path separator across OS
	etcdKeysPrefix := "dapr/jobs"
>>>>>>> 5e3feae5

	assert.EventuallyWithT(t, func(c *assert.CollectT) {
		keys, rerr := d.scheduler.ETCDClient(t).ListAllKeys(ctx, etcdKeysPrefix)
		require.NoError(c, rerr)
		assert.Empty(c, keys)
	}, time.Second*10, 10*time.Millisecond)

	r := task.NewTaskRegistry()
	require.NoError(t, r.AddOrchestratorN("SingleActivity", func(c *task.OrchestrationContext) (any, error) {
		var input string
		if err := c.GetInput(&input); err != nil {
			return nil, err
		}
		var output string
		err := c.CallActivity("SayHello", task.WithActivityInput(input)).Await(&output)
		return output, err
	}))
	require.NoError(t, r.AddActivityN("SayHello", func(c task.ActivityContext) (any, error) {
		var inp string
		if err := c.GetInput(&inp); err != nil {
			return nil, err
		}

		return fmt.Sprintf("Hello, %s!", inp), nil
	}))

	backendClient := client.NewTaskHubGrpcClient(d.daprd.GRPCConn(t, ctx), backend.DefaultLogger())
	require.NoError(t, backendClient.StartWorkItemListener(ctx, r))

	resp, err := d.daprd.GRPCClient(t, ctx).StartWorkflowBeta1(ctx, &rtv1.StartWorkflowRequest{
		WorkflowComponent: "dapr",
		WorkflowName:      "SingleActivity",
		Input:             []byte(`"Dapr"`),
	})
	require.NoError(t, err)

	metadata, err := backendClient.WaitForOrchestrationCompletion(ctx, api.InstanceID(resp.GetInstanceId()))
	require.NoError(t, err)
	assert.True(t, metadata.IsComplete())
	assert.Equal(t, `"Hello, Dapr!"`, metadata.SerializedOutput)

	assert.EventuallyWithT(t, func(c *assert.CollectT) {
		keys, rerr := d.scheduler.ETCDClient(t).ListAllKeys(ctx, etcdKeysPrefix)
		require.NoError(c, rerr)
		assert.Empty(c, keys)
	}, time.Second*60, time.Millisecond*10) // account for cleanup time in etcd
	// explicitly not checking the job/counters records since those get garbage collected after 180s
}<|MERGE_RESOLUTION|>--- conflicted
+++ resolved
@@ -80,18 +80,8 @@
 	d.place.WaitUntilRunning(t, ctx)
 	d.daprd.WaitUntilRunning(t, ctx)
 
-<<<<<<< HEAD
-	// Use "path/filepath" import, it is using OS specific path separator unlike "path"
-	etcdKeysPrefix := filepath.Join("dapr", "jobs")
-=======
-	etcdClient := clients.Etcd(t, clientv3.Config{
-		Endpoints:   []string{"localhost:" + d.scheduler.EtcdClientPort()},
-		DialTimeout: 5 * time.Second,
-	})
-
 	// should have the same path separator across OS
 	etcdKeysPrefix := "dapr/jobs"
->>>>>>> 5e3feae5
 
 	assert.EventuallyWithT(t, func(c *assert.CollectT) {
 		keys, rerr := d.scheduler.ETCDClient(t).ListAllKeys(ctx, etcdKeysPrefix)
