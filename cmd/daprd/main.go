--- conflicted
+++ resolved
@@ -354,13 +354,11 @@
 			bindings_loader.NewOutput("azure.eventgrid", func() bindings.OutputBinding {
 				return eventgrid.NewAzureEventGrid(logContrib)
 			}),
-<<<<<<< HEAD
 			bindings_loader.NewOutput("cron", func() bindings.OutputBinding {
 				return cron.NewCron(logContrib)
-=======
+			}),
 			bindings_loader.NewOutput("twitter", func() bindings.OutputBinding {
 				return twitter.NewTwitter(logContrib)
->>>>>>> 15a03059
 			}),
 		),
 		runtime.WithHTTPMiddleware(
