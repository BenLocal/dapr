module github.com/dapr/dapr

go 1.24.2

require (
	contrib.go.opencensus.io/exporter/prometheus v0.4.2
	github.com/PaesslerAG/jsonpath v0.1.1
	github.com/PuerkitoBio/purell v1.2.1
	github.com/aavaz-ai/pii-scrubber v0.0.0-20220812094047-3fa450ab6973
	github.com/alphadose/haxmap v1.4.0
	github.com/argoproj/argo-rollouts v1.4.1
	github.com/cenkalti/backoff/v4 v4.3.0
	github.com/cloudevents/sdk-go/v2 v2.15.2
	github.com/dapr/components-contrib v1.15.1-0.20250423123324-b2c31ceba20b
	github.com/dapr/durabletask-go v0.6.5
	github.com/dapr/kit v0.15.2
	github.com/diagridio/go-etcd-cron v0.6.1
	github.com/evanphx/json-patch/v5 v5.9.0
	github.com/go-chi/chi/v5 v5.0.11
	github.com/go-chi/cors v1.2.1
	github.com/go-logr/logr v1.4.2
	github.com/golang/mock v1.6.0
	github.com/golang/protobuf v1.5.4
	github.com/google/cel-go v0.20.1
	github.com/google/go-cmp v0.7.0
	github.com/google/gofuzz v1.2.0
	github.com/google/uuid v1.6.0
	github.com/gorilla/mux v1.8.1
	github.com/gorilla/websocket v1.5.3
	github.com/grafana/k6-operator v0.0.8
	github.com/grpc-ecosystem/go-grpc-middleware v1.4.0
	github.com/hashicorp/go-hclog v1.5.0
	github.com/hashicorp/go-msgpack/v2 v2.1.1
	github.com/hashicorp/golang-lru/v2 v2.0.7
	github.com/hashicorp/raft v1.4.0
	github.com/hashicorp/raft-boltdb v0.0.0-20230125174641-2a8082862702
	github.com/jackc/pgx/v5 v5.5.5
	github.com/jhump/protoreflect v1.15.3
	github.com/kelseyhightower/envconfig v1.4.0
	github.com/lestrrat-go/jwx/v2 v2.0.21
	github.com/mitchellh/mapstructure v1.5.1-0.20220423185008-bf980b35cac4
	github.com/phayes/freeport v0.0.0-20220201140144-74d24b5ae9f5
	github.com/prometheus/client_golang v1.22.0
	github.com/prometheus/client_model v0.6.1
	github.com/prometheus/common v0.63.0
	github.com/redis/go-redis/v9 v9.6.3
	github.com/sony/gobreaker v0.5.0
	github.com/spf13/cast v1.6.0
	github.com/spf13/pflag v1.0.6
	github.com/spiffe/go-spiffe/v2 v2.1.7
	github.com/stretchr/testify v1.10.0
	go.etcd.io/etcd/api/v3 v3.5.21
	go.etcd.io/etcd/client/pkg/v3 v3.5.21
	go.etcd.io/etcd/client/v3 v3.5.21
	go.etcd.io/etcd/server/v3 v3.5.21
	go.mongodb.org/mongo-driver v1.14.0
	go.opencensus.io v0.24.0
	go.opentelemetry.io/otel v1.35.0
	go.opentelemetry.io/otel/exporters/otlp/otlptrace v1.35.0
	go.opentelemetry.io/otel/exporters/otlp/otlptrace/otlptracegrpc v1.35.0
	go.opentelemetry.io/otel/exporters/otlp/otlptrace/otlptracehttp v1.26.0
	go.opentelemetry.io/otel/exporters/zipkin v1.34.0
	go.opentelemetry.io/otel/sdk v1.35.0
	go.opentelemetry.io/otel/trace v1.35.0
	go.uber.org/automaxprocs v1.5.3
	go.uber.org/ratelimit v0.3.0
	golang.org/x/crypto v0.37.0
	golang.org/x/net v0.39.0
	golang.org/x/sync v0.13.0
	google.golang.org/genproto/googleapis/api v0.0.0-20250409194420-de1ac958c67a
	google.golang.org/genproto/googleapis/rpc v0.0.0-20250409194420-de1ac958c67a
	google.golang.org/grpc v1.71.1
	google.golang.org/protobuf v1.36.6
	gopkg.in/yaml.v3 v3.0.1
	k8s.io/api v0.31.0
	k8s.io/apiextensions-apiserver v0.31.0
	k8s.io/apimachinery v0.32.3
	k8s.io/cli-runtime v0.30.2
	k8s.io/client-go v0.31.0
	k8s.io/code-generator v0.31.0
	k8s.io/klog v1.0.0
	k8s.io/metrics v0.30.2
	k8s.io/utils v0.0.0-20250321185631-1f6e0b77f77e
	modernc.org/sqlite v1.34.5
	sigs.k8s.io/controller-runtime v0.19.0
	sigs.k8s.io/yaml v1.4.0
)

require (
	cel.dev/expr v0.19.2 // indirect
	cloud.google.com/go v0.120.0 // indirect
	cloud.google.com/go/ai v0.6.0 // indirect
	cloud.google.com/go/aiplatform v1.81.0 // indirect
	cloud.google.com/go/auth v0.15.0 // indirect
	cloud.google.com/go/auth/oauth2adapt v0.2.7 // indirect
	cloud.google.com/go/compute/metadata v0.6.0 // indirect
	cloud.google.com/go/datastore v1.20.0 // indirect
	cloud.google.com/go/iam v1.5.0 // indirect
	cloud.google.com/go/longrunning v0.6.6 // indirect
	cloud.google.com/go/monitoring v1.24.1 // indirect
	cloud.google.com/go/pubsub v1.48.1 // indirect
	cloud.google.com/go/secretmanager v1.14.6 // indirect
	cloud.google.com/go/storage v1.50.0 // indirect
	cloud.google.com/go/vertexai v0.10.0 // indirect
	dubbo.apache.org/dubbo-go/v3 v3.0.3-0.20230118042253-4f159a2b38f3 // indirect
	github.com/99designs/go-keychain v0.0.0-20191008050251-8e49817e8af4 // indirect
	github.com/99designs/keyring v1.2.1 // indirect
	github.com/AthenZ/athenz v1.10.39 // indirect
	github.com/Azure/azure-sdk-for-go v68.0.0+incompatible // indirect
	github.com/Azure/azure-sdk-for-go/sdk/ai/azopenai v0.6.0 // indirect
	github.com/Azure/azure-sdk-for-go/sdk/azcore v1.11.1 // indirect
	github.com/Azure/azure-sdk-for-go/sdk/azidentity v1.7.0 // indirect
	github.com/Azure/azure-sdk-for-go/sdk/data/azappconfig v1.1.0 // indirect
	github.com/Azure/azure-sdk-for-go/sdk/data/azcosmos v1.0.3 // indirect
	github.com/Azure/azure-sdk-for-go/sdk/data/aztables v1.2.0 // indirect
	github.com/Azure/azure-sdk-for-go/sdk/internal v1.8.0 // indirect
	github.com/Azure/azure-sdk-for-go/sdk/messaging/azeventhubs v1.2.1 // indirect
	github.com/Azure/azure-sdk-for-go/sdk/messaging/azservicebus v1.7.1 // indirect
	github.com/Azure/azure-sdk-for-go/sdk/resourcemanager/eventgrid/armeventgrid/v2 v2.2.0 // indirect
	github.com/Azure/azure-sdk-for-go/sdk/resourcemanager/eventhub/armeventhub v1.2.0 // indirect
	github.com/Azure/azure-sdk-for-go/sdk/security/keyvault/azkeys v1.1.0 // indirect
	github.com/Azure/azure-sdk-for-go/sdk/security/keyvault/azsecrets v1.1.0 // indirect
	github.com/Azure/azure-sdk-for-go/sdk/security/keyvault/internal v1.0.0 // indirect
	github.com/Azure/azure-sdk-for-go/sdk/storage/azblob v1.3.2 // indirect
	github.com/Azure/azure-sdk-for-go/sdk/storage/azqueue v1.0.0 // indirect
	github.com/Azure/go-amqp v1.0.5 // indirect
	github.com/Azure/go-ansiterm v0.0.0-20230124172434-306776ec8161 // indirect
	github.com/AzureAD/microsoft-authentication-library-for-go v1.2.2 // indirect
	github.com/Code-Hex/go-generics-cache v1.3.1 // indirect
	github.com/DataDog/zstd v1.5.2 // indirect
	github.com/GoogleCloudPlatform/opentelemetry-operations-go/detectors/gcp v1.25.0 // indirect
	github.com/GoogleCloudPlatform/opentelemetry-operations-go/exporter/metric v0.50.0 // indirect
	github.com/GoogleCloudPlatform/opentelemetry-operations-go/internal/resourcemapping v0.50.0 // indirect
	github.com/IBM/sarama v1.43.3 // indirect
	github.com/OneOfOne/xxhash v1.2.8 // indirect
	github.com/PaesslerAG/gval v1.0.0 // indirect
	github.com/RoaringBitmap/roaring v1.1.0 // indirect
	github.com/Workiva/go-datastructures v1.0.53 // indirect
	github.com/aerospike/aerospike-client-go/v6 v6.12.0 // indirect
	github.com/afex/hystrix-go v0.0.0-20180502004556-fa1af6a1f4f5 // indirect
	github.com/agnivade/levenshtein v1.1.1 // indirect
	github.com/alibaba/sentinel-golang v1.0.4 // indirect
	github.com/alibabacloud-go/alibabacloud-gateway-spi v0.0.4 // indirect
	github.com/alibabacloud-go/darabonba-openapi v0.2.1 // indirect
	github.com/alibabacloud-go/debug v0.0.0-20190504072949-9472017b5c68 // indirect
	github.com/alibabacloud-go/endpoint-util v1.1.0 // indirect
	github.com/alibabacloud-go/oos-20190601 v1.0.4 // indirect
	github.com/alibabacloud-go/openapi-util v0.0.11 // indirect
	github.com/alibabacloud-go/tea v1.2.1 // indirect
	github.com/alibabacloud-go/tea-utils v1.4.5 // indirect
	github.com/alibabacloud-go/tea-xml v1.1.2 // indirect
	github.com/aliyun/aliyun-log-go-sdk v0.1.54 // indirect
	github.com/aliyun/aliyun-oss-go-sdk v2.2.9+incompatible // indirect
	github.com/aliyun/aliyun-tablestore-go-sdk v1.7.10 // indirect
	github.com/aliyun/credentials-go v1.1.2 // indirect
	github.com/andybalholm/brotli v1.1.0 // indirect
	github.com/anshal21/go-worker v1.1.0 // indirect
	github.com/antlr4-go/antlr/v4 v4.13.0 // indirect
	github.com/apache/dubbo-getty v1.4.9-0.20220610060150-8af010f3f3dc // indirect
	github.com/apache/dubbo-go-hessian2 v1.11.5 // indirect
	github.com/apache/pulsar-client-go v0.14.0 // indirect
	github.com/apache/rocketmq-client-go/v2 v2.1.2-0.20230412142645-25003f6f083d // indirect
	github.com/apache/thrift v0.13.0 // indirect
	github.com/ardielle/ardielle-go v1.5.2 // indirect
	github.com/armon/go-metrics v0.4.1 // indirect
	github.com/asaskevich/govalidator v0.0.0-20230301143203-a9d515a09cc2 // indirect
	github.com/aws/aws-msk-iam-sasl-signer-go v1.0.1-0.20241125194140-078c08b8574a // indirect
	github.com/aws/aws-sdk-go v1.55.6 // indirect
	github.com/aws/aws-sdk-go-v2 v1.32.4 // indirect
	github.com/aws/aws-sdk-go-v2/aws/protocol/eventstream v1.6.5 // indirect
	github.com/aws/aws-sdk-go-v2/config v1.28.2 // indirect
	github.com/aws/aws-sdk-go-v2/credentials v1.17.43 // indirect
	github.com/aws/aws-sdk-go-v2/feature/ec2/imds v1.16.19 // indirect
	github.com/aws/aws-sdk-go-v2/feature/rds/auth v1.3.10 // indirect
	github.com/aws/aws-sdk-go-v2/internal/configsources v1.3.23 // indirect
	github.com/aws/aws-sdk-go-v2/internal/endpoints/v2 v2.6.23 // indirect
	github.com/aws/aws-sdk-go-v2/internal/ini v1.8.1 // indirect
	github.com/aws/aws-sdk-go-v2/service/bedrockruntime v1.17.3 // indirect
	github.com/aws/aws-sdk-go-v2/service/internal/accept-encoding v1.12.0 // indirect
	github.com/aws/aws-sdk-go-v2/service/internal/presigned-url v1.12.4 // indirect
	github.com/aws/aws-sdk-go-v2/service/sso v1.24.4 // indirect
	github.com/aws/aws-sdk-go-v2/service/ssooidc v1.28.4 // indirect
	github.com/aws/aws-sdk-go-v2/service/sts v1.32.4 // indirect
	github.com/aws/rolesanywhere-credential-helper v1.0.4 // indirect
	github.com/aws/smithy-go v1.22.0 // indirect
	github.com/awslabs/kinesis-aggregation/go v0.0.0-20210630091500-54e17340d32f // indirect
	github.com/benbjohnson/clock v1.3.5 // indirect
	github.com/beorn7/perks v1.0.1 // indirect
	github.com/bits-and-blooms/bitset v1.4.0 // indirect
	github.com/boltdb/bolt v1.3.1 // indirect
	github.com/bradfitz/gomemcache v0.0.0-20230905024940-24af94b03874 // indirect
	github.com/bufbuild/protocompile v0.6.0 // indirect
	github.com/bytedance/gopkg v0.0.0-20240711085056-a03554c296f8 // indirect
	github.com/camunda/zeebe/clients/go/v8 v8.2.12 // indirect
	github.com/cenkalti/backoff v2.2.1+incompatible // indirect
	github.com/cespare/xxhash/v2 v2.3.0 // indirect
	github.com/chebyrash/promise v0.0.0-20230709133807-42ec49ba1459 // indirect
	github.com/choleraehyq/pid v0.0.20 // indirect
	github.com/clbanning/mxj/v2 v2.5.6 // indirect
	github.com/cloudevents/sdk-go/binding/format/protobuf/v2 v2.14.0 // indirect
	github.com/cloudwego/fastpb v0.0.4-0.20230131074846-6fc453d58b96 // indirect
	github.com/cloudwego/frugal v0.2.0 // indirect
	github.com/cloudwego/gopkg v0.1.0 // indirect
	github.com/cloudwego/iasm v0.2.0 // indirect
	github.com/cloudwego/kitex v0.5.0 // indirect
	github.com/cloudwego/netpoll v0.3.2 // indirect
	github.com/cloudwego/thriftgo v0.3.0 // indirect
	github.com/cncf/xds/go v0.0.0-20250121191232-2f005788dc42 // indirect
	github.com/cohesion-org/deepseek-go v1.2.0 // indirect
	github.com/coreos/go-semver v0.3.1 // indirect
	github.com/coreos/go-systemd/v22 v22.5.0 // indirect
	github.com/creasty/defaults v1.5.2 // indirect
	github.com/cyphar/filepath-securejoin v0.2.4 // indirect
	github.com/dancannon/gorethink v4.0.0+incompatible // indirect
	github.com/danieljoos/wincred v1.1.2 // indirect
	github.com/davecgh/go-spew v1.1.2-0.20180830191138-d8f796af33cc // indirect
	github.com/decred/dcrd/dcrec/secp256k1/v4 v4.2.0 // indirect
	github.com/deepmap/oapi-codegen v1.11.0 // indirect
	github.com/dgryski/go-rendezvous v0.0.0-20200823014737-9f7001d12a5f // indirect
	github.com/didip/tollbooth/v7 v7.0.1 // indirect
	github.com/dlclark/regexp2 v1.10.0 // indirect
	github.com/dubbogo/gost v1.13.1 // indirect
	github.com/dubbogo/triple v1.1.8 // indirect
	github.com/dustin/go-humanize v1.0.1 // indirect
	github.com/dvsekhvalnov/jose2go v1.6.0 // indirect
	github.com/eapache/go-resiliency v1.7.0 // indirect
	github.com/eapache/go-xerial-snappy v0.0.0-20230731223053-c322873962e3 // indirect
	github.com/eapache/queue v1.1.0 // indirect
	github.com/eclipse/paho.mqtt.golang v1.4.3 // indirect
	github.com/emicklei/go-restful/v3 v3.11.0 // indirect
	github.com/emirpasic/gods v1.18.1 // indirect
	github.com/envoyproxy/go-control-plane/envoy v1.32.4 // indirect
	github.com/envoyproxy/protoc-gen-validate v1.2.1 // indirect
	github.com/evanphx/json-patch v5.7.0+incompatible // indirect
	github.com/fasthttp-contrib/sessions v0.0.0-20160905201309-74f6ac73d5d5 // indirect
	github.com/fatih/color v1.17.0 // indirect
	github.com/felixge/httpsnoop v1.0.4 // indirect
	github.com/fsnotify/fsnotify v1.7.0 // indirect
	github.com/fxamacker/cbor/v2 v2.7.0 // indirect
	github.com/gage-technologies/mistral-go v1.0.0 // indirect
	github.com/go-errors/errors v1.4.2 // indirect
	github.com/go-ini/ini v1.67.0 // indirect
	github.com/go-kit/kit v0.10.0 // indirect
	github.com/go-kit/log v0.2.1 // indirect
	github.com/go-logfmt/logfmt v0.5.1 // indirect
	github.com/go-logr/stdr v1.2.2 // indirect
	github.com/go-logr/zapr v1.3.0 // indirect
	github.com/go-ole/go-ole v1.2.6 // indirect
	github.com/go-openapi/jsonpointer v0.21.0 // indirect
	github.com/go-openapi/jsonreference v0.20.2 // indirect
	github.com/go-openapi/swag v0.23.0 // indirect
	github.com/go-ozzo/ozzo-validation/v4 v4.3.0 // indirect
	github.com/go-pkgz/expirable-cache v0.1.0 // indirect
	github.com/go-playground/locales v0.14.0 // indirect
	github.com/go-playground/universal-translator v0.18.0 // indirect
	github.com/go-playground/validator/v10 v10.11.0 // indirect
	github.com/go-redis/redis/v8 v8.11.5 // indirect
	github.com/go-resty/resty/v2 v2.11.0 // indirect
	github.com/go-sql-driver/mysql v1.7.1 // indirect
	github.com/go-zookeeper/zk v1.0.3 // indirect
	github.com/gobwas/glob v0.2.3 // indirect
	github.com/goccy/go-json v0.10.2 // indirect
	github.com/gocql/gocql v1.5.2 // indirect
	github.com/godbus/dbus v0.0.0-20190726142602-4481cbc300e2 // indirect
	github.com/gofrs/uuid v4.4.0+incompatible // indirect
	github.com/gogo/protobuf v1.3.2 // indirect
	github.com/golang-jwt/jwt/v4 v4.5.2 // indirect
	github.com/golang-jwt/jwt/v5 v5.2.2 // indirect
	github.com/golang-sql/civil v0.0.0-20220223132316-b832511892a9 // indirect
	github.com/golang-sql/sqlexp v0.1.0 // indirect
	github.com/golang/groupcache v0.0.0-20210331224755-41bb18bfe9da // indirect
	github.com/golang/snappy v0.0.4 // indirect
	github.com/google/btree v1.1.3 // indirect
	github.com/google/flatbuffers v23.5.26+incompatible // indirect
	github.com/google/generative-ai-go v0.14.0 // indirect
	github.com/google/gnostic-models v0.6.8 // indirect
	github.com/google/pprof v0.0.0-20241029153458-d1b30febd7db // indirect
	github.com/google/s2a-go v0.1.9 // indirect
	github.com/google/shlex v0.0.0-20191202100458-e7afc7fbc510 // indirect
	github.com/googleapis/enterprise-certificate-proxy v0.3.6 // indirect
	github.com/googleapis/gax-go/v2 v2.14.1 // indirect
	github.com/grandcat/zeroconf v1.0.0 // indirect
	github.com/gregjones/httpcache v0.0.0-20190611155906-901d90724c79 // indirect
	github.com/grpc-ecosystem/go-grpc-prometheus v1.2.0 // indirect
	github.com/grpc-ecosystem/grpc-gateway v1.16.0 // indirect
	github.com/grpc-ecosystem/grpc-gateway/v2 v2.26.3 // indirect
	github.com/gsterjov/go-libsecret v0.0.0-20161001094733-a6f4afe4910c // indirect
	github.com/hailocab/go-hostpool v0.0.0-20160125115350-e80d13ce29ed // indirect
	github.com/hamba/avro/v2 v2.28.0 // indirect
	github.com/hashicorp/consul/api v1.25.1 // indirect
	github.com/hashicorp/errwrap v1.1.0 // indirect
	github.com/hashicorp/go-cleanhttp v0.5.2 // indirect
	github.com/hashicorp/go-immutable-radix v1.3.1 // indirect
	github.com/hashicorp/go-msgpack v0.5.5 // indirect
	github.com/hashicorp/go-multierror v1.1.1 // indirect
	github.com/hashicorp/go-rootcerts v1.0.2 // indirect
	github.com/hashicorp/go-uuid v1.0.3 // indirect
	github.com/hashicorp/golang-lru v1.0.2 // indirect
	github.com/hashicorp/serf v0.10.1 // indirect
	github.com/hazelcast/hazelcast-go-client v0.0.0-20190530123621-6cf767c2f31a // indirect
	github.com/http-wasm/http-wasm-host-go v0.6.0 // indirect
	github.com/huaweicloud/huaweicloud-sdk-go-obs v3.23.4+incompatible // indirect
	github.com/huaweicloud/huaweicloud-sdk-go-v3 v0.1.56 // indirect
	github.com/imdario/mergo v0.3.16 // indirect
	github.com/inconshreveable/mousetrap v1.1.0 // indirect
	github.com/influxdata/influxdb-client-go/v2 v2.12.3 // indirect
	github.com/influxdata/line-protocol v0.0.0-20210922203350-b1ad95c89adf // indirect
	github.com/jackc/pgerrcode v0.0.0-20220416144525-469b46aa5efa // indirect
	github.com/jackc/pgpassfile v1.0.0 // indirect
	github.com/jackc/pgservicefile v0.0.0-20231201235250-de7065d80cb9 // indirect
	github.com/jackc/puddle/v2 v2.2.1 // indirect
	github.com/jcmturner/aescts/v2 v2.0.0 // indirect
	github.com/jcmturner/dnsutils/v2 v2.0.0 // indirect
	github.com/jcmturner/gofork v1.7.6 // indirect
	github.com/jcmturner/gokrb5/v8 v8.4.4 // indirect
	github.com/jcmturner/rpc/v2 v2.0.3 // indirect
	github.com/jinzhu/copier v0.3.5 // indirect
	github.com/jmespath/go-jmespath v0.4.0 // indirect
	github.com/joho/godotenv v1.5.1 // indirect
	github.com/jonboulle/clockwork v0.5.0 // indirect
	github.com/josharian/intern v1.0.0 // indirect
	github.com/json-iterator/go v1.1.12 // indirect
	github.com/k0kubun/pp v3.0.1+incompatible // indirect
<<<<<<< HEAD
	github.com/klauspost/compress v1.17.11 // indirect
=======
	github.com/klauspost/compress v1.18.0 // indirect
>>>>>>> b807dc72
	github.com/knadh/koanf v1.4.1 // indirect
	github.com/kr/fs v0.1.0 // indirect
	github.com/kubemq-io/kubemq-go v1.7.9 // indirect
	github.com/kubemq-io/protobuf v1.3.1 // indirect
	github.com/kylelemons/godebug v1.1.0 // indirect
	github.com/labd/commercetools-go-sdk v1.3.1 // indirect
	github.com/leodido/go-urn v1.2.1 // indirect
	github.com/lestrrat-go/blackmagic v1.0.2 // indirect
	github.com/lestrrat-go/httpcc v1.0.1 // indirect
	github.com/lestrrat-go/httprc v1.0.5 // indirect
	github.com/lestrrat-go/iter v1.0.2 // indirect
	github.com/lestrrat-go/option v1.0.1 // indirect
	github.com/liggitt/tabwriter v0.0.0-20181228230101-89fcab3d43de // indirect
	github.com/linkedin/goavro/v2 v2.12.0 // indirect
	github.com/lufia/plan9stats v0.0.0-20211012122336-39d0f177ccd0 // indirect
	github.com/machinebox/graphql v0.2.2 // indirect
	github.com/magiconair/properties v1.8.7 // indirect
	github.com/mailru/easyjson v0.7.7 // indirect
	github.com/matoous/go-nanoid/v2 v2.0.0 // indirect
	github.com/mattn/go-colorable v0.1.13 // indirect
	github.com/mattn/go-isatty v0.0.20 // indirect
	github.com/microcosm-cc/bluemonday v1.0.27 // indirect
	github.com/microsoft/go-mssqldb v1.6.0 // indirect
	github.com/miekg/dns v1.1.57 // indirect
	github.com/mitchellh/copystructure v1.2.0 // indirect
	github.com/mitchellh/go-homedir v1.1.0 // indirect
	github.com/mitchellh/reflectwalk v1.0.2 // indirect
	github.com/moby/spdystream v0.5.0 // indirect
	github.com/moby/term v0.5.0 // indirect
	github.com/modern-go/concurrent v0.0.0-20180306012644-bacd9c7ef1dd // indirect
	github.com/modern-go/reflect2 v1.0.2 // indirect
	github.com/monochromegane/go-gitignore v0.0.0-20200626010858-205db1a8cc00 // indirect
	github.com/montanaflynn/stats v0.7.0 // indirect
	github.com/mrz1836/postmark v1.6.1 // indirect
	github.com/mschoch/smat v0.2.0 // indirect
	github.com/mtibben/percent v0.2.1 // indirect
	github.com/munnerz/goautoneg v0.0.0-20191010083416-a7dc8b61c822 // indirect
	github.com/mxk/go-flowrate v0.0.0-20140419014527-cca7078d478f // indirect
	github.com/natefinch/lumberjack v2.0.0+incompatible // indirect
	github.com/nats-io/nats.go v1.31.0 // indirect
	github.com/nats-io/nkeys v0.4.6 // indirect
	github.com/nats-io/nuid v1.0.1 // indirect
	github.com/ncruces/go-strftime v0.1.9 // indirect
	github.com/open-policy-agent/opa v0.68.0 // indirect
	github.com/opentracing/opentracing-go v1.2.0 // indirect
	github.com/openzipkin/zipkin-go v0.4.3 // indirect
	github.com/oracle/oci-go-sdk/v54 v54.0.0 // indirect
	github.com/panjf2000/ants/v2 v2.8.1 // indirect
	github.com/patrickmn/go-cache v2.1.0+incompatible // indirect
	github.com/pelletier/go-toml v1.9.5 // indirect
	github.com/peterbourgon/diskv v2.0.1+incompatible // indirect
	github.com/pierrec/lz4 v2.6.1+incompatible // indirect
	github.com/pierrec/lz4/v4 v4.1.21 // indirect
	github.com/pkg/browser v0.0.0-20240102092130-5ac0b6a4141c // indirect
	github.com/pkg/errors v0.9.1 // indirect
	github.com/pkg/sftp v1.13.6 // indirect
	github.com/pkoukk/tiktoken-go v0.1.6 // indirect
	github.com/planetscale/vtprotobuf v0.6.1-0.20240319094008-0393e58bdf10 // indirect
	github.com/pmezard/go-difflib v1.0.1-0.20181226105442-5d4384ee4fb2 // indirect
	github.com/power-devops/perfstat v0.0.0-20210106213030-5aafc221ea8c // indirect
	github.com/prometheus/procfs v0.16.0 // indirect
	github.com/prometheus/statsd_exporter v0.22.7 // indirect
	github.com/puzpuzpuz/xsync/v3 v3.0.0 // indirect
	github.com/rabbitmq/amqp091-go v1.9.0 // indirect
	github.com/rcrowley/go-metrics v0.0.0-20201227073835-cf1acfcdf475 // indirect
	github.com/remyoudompheng/bigfft v0.0.0-20230129092748-24d4a6f8daec // indirect
	github.com/riferrei/srclient v0.6.0 // indirect
	github.com/rs/zerolog v1.31.0 // indirect
	github.com/santhosh-tekuri/jsonschema/v5 v5.0.0 // indirect
	github.com/segmentio/asm v1.2.0 // indirect
	github.com/sendgrid/rest v2.6.9+incompatible // indirect
	github.com/sendgrid/sendgrid-go v3.13.0+incompatible // indirect
	github.com/shirou/gopsutil/v3 v3.23.12 // indirect
	github.com/shoenig/go-m1cpu v0.1.6 // indirect
	github.com/sijms/go-ora/v2 v2.8.22 // indirect
	github.com/sirupsen/logrus v1.9.3 // indirect
	github.com/soheilhy/cmux v0.1.5 // indirect
	github.com/sourcegraph/conc v0.3.0 // indirect
	github.com/spaolacci/murmur3 v1.1.0 // indirect
	github.com/spf13/cobra v1.8.1 // indirect
	github.com/stealthrocket/wasi-go v0.8.1-0.20230912180546-8efbab50fb58 // indirect
	github.com/stoewer/go-strcase v1.2.0 // indirect
	github.com/stretchr/objx v0.5.2 // indirect
	github.com/supplyon/gremcos v0.1.40 // indirect
	github.com/tchap/go-patricia/v2 v2.3.1 // indirect
	github.com/tencentcloud/tencentcloud-sdk-go/tencentcloud/common v1.0.732 // indirect
	github.com/tencentcloud/tencentcloud-sdk-go/tencentcloud/ssm v1.0.732 // indirect
	github.com/tetratelabs/wazero v1.7.0 // indirect
	github.com/tidwall/gjson v1.17.0 // indirect
	github.com/tidwall/match v1.1.1 // indirect
	github.com/tidwall/pretty v1.2.1 // indirect
	github.com/tidwall/transform v0.0.0-20201103190739-32f242e2dbde // indirect
	github.com/tjfoc/gmsm v1.3.2 // indirect
	github.com/tklauser/go-sysconf v0.3.12 // indirect
	github.com/tklauser/numcpus v0.6.1 // indirect
	github.com/tmc/grpc-websocket-proxy v0.0.0-20220101234140-673ab2c3ae75 // indirect
	github.com/tmc/langchaingo v0.1.12 // indirect
	github.com/valyala/bytebufferpool v1.0.0 // indirect
	github.com/valyala/fasthttp v1.53.0 // indirect
	github.com/vmware/vmware-go-kcl v1.5.1 // indirect
	github.com/x448/float16 v0.8.4 // indirect
	github.com/xdg-go/pbkdf2 v1.0.0 // indirect
	github.com/xdg-go/scram v1.1.2 // indirect
	github.com/xdg-go/stringprep v1.0.4 // indirect
	github.com/xeipuuv/gojsonpointer v0.0.0-20190905194746-02993c407bfb // indirect
	github.com/xeipuuv/gojsonreference v0.0.0-20180127040603-bd5ef7bd5415 // indirect
	github.com/xeipuuv/gojsonschema v1.2.0 // indirect
	github.com/xiang90/probing v0.0.0-20221125231312-a49e3df8f510 // indirect
	github.com/xlab/treeprint v1.2.0 // indirect
	github.com/yashtewari/glob-intersection v0.2.0 // indirect
	github.com/youmark/pkcs8 v0.0.0-20181117223130-1be2e3e5546d // indirect
	github.com/yuin/gopher-lua v1.1.0 // indirect
	github.com/yusufpapurcu/wmi v1.2.3 // indirect
	github.com/zeebo/errs v1.3.0 // indirect
	go.etcd.io/bbolt v1.4.0 // indirect
	go.etcd.io/etcd/client/v2 v2.305.21 // indirect
	go.etcd.io/etcd/pkg/v3 v3.5.21 // indirect
	go.etcd.io/etcd/raft/v3 v3.5.21 // indirect
	go.opentelemetry.io/auto/sdk v1.1.0 // indirect
	go.opentelemetry.io/contrib/detectors/gcp v1.34.0 // indirect
	go.opentelemetry.io/contrib/instrumentation/google.golang.org/grpc/otelgrpc v0.60.0 // indirect
	go.opentelemetry.io/contrib/instrumentation/net/http/otelhttp v0.59.0 // indirect
	go.opentelemetry.io/otel/metric v1.35.0 // indirect
	go.opentelemetry.io/otel/sdk/metric v1.34.0 // indirect
	go.opentelemetry.io/proto/otlp v1.5.0 // indirect
	go.starlark.net v0.0.0-20230525235612-a134d8f9ddca // indirect
	go.uber.org/atomic v1.10.0 // indirect
	go.uber.org/multierr v1.11.0 // indirect
	go.uber.org/zap v1.27.0 // indirect
	golang.org/x/arch v0.10.0 // indirect
<<<<<<< HEAD
	golang.org/x/exp v0.0.0-20250106191152-7588d65b2ba8 // indirect
	golang.org/x/mod v0.23.0 // indirect
	golang.org/x/oauth2 v0.27.0 // indirect
	golang.org/x/sys v0.30.0 // indirect
	golang.org/x/term v0.29.0 // indirect
	golang.org/x/text v0.22.0 // indirect
	golang.org/x/time v0.6.0 // indirect
	golang.org/x/tools v0.30.0 // indirect
=======
	golang.org/x/exp v0.0.0-20250408133849-7e4ce0ab07d0 // indirect
	golang.org/x/mod v0.24.0 // indirect
	golang.org/x/oauth2 v0.28.0 // indirect
	golang.org/x/sys v0.32.0 // indirect
	golang.org/x/term v0.31.0 // indirect
	golang.org/x/text v0.24.0 // indirect
	golang.org/x/time v0.11.0 // indirect
	golang.org/x/tools v0.32.0 // indirect
>>>>>>> b807dc72
	gomodules.xyz/jsonpatch/v2 v2.4.0 // indirect
	google.golang.org/api v0.227.0 // indirect
	google.golang.org/genproto v0.0.0-20250409194420-de1ac958c67a // indirect
	google.golang.org/grpc/examples v0.0.0-20230224211313-3775f633ce20 // indirect
	gopkg.in/alexcesaro/quotedprintable.v3 v3.0.0-20150716171945-2caba252f4dc // indirect
	gopkg.in/couchbase/gocb.v1 v1.6.7 // indirect
	gopkg.in/couchbase/gocbcore.v7 v7.1.18 // indirect
	gopkg.in/couchbaselabs/gocbconnstr.v1 v1.0.4 // indirect
	gopkg.in/couchbaselabs/jsonx.v1 v1.0.1 // indirect
	gopkg.in/evanphx/json-patch.v4 v4.12.0 // indirect
	gopkg.in/evanphx/json-patch.v5 v5.6.0 // indirect
	gopkg.in/fatih/pool.v2 v2.0.0 // indirect
	gopkg.in/gomail.v2 v2.0.0-20160411212932-81ebce5c23df // indirect
	gopkg.in/gorethink/gorethink.v4 v4.1.0 // indirect
	gopkg.in/inf.v0 v0.9.1 // indirect
	gopkg.in/ini.v1 v1.67.0 // indirect
	gopkg.in/natefinch/lumberjack.v2 v2.2.1 // indirect
	gopkg.in/yaml.v2 v2.4.0 // indirect
	k8s.io/gengo/v2 v2.0.0-20240826214909-a7b603a56eb7 // indirect
	k8s.io/klog/v2 v2.130.1 // indirect
	k8s.io/kube-openapi v0.0.0-20241105132330-32ad38e42d3f // indirect
	modernc.org/libc v1.61.9 // indirect
	modernc.org/mathutil v1.7.1 // indirect
	modernc.org/memory v1.8.2 // indirect
	sigs.k8s.io/json v0.0.0-20241010143419-9aa6b5e7a4b3 // indirect
	sigs.k8s.io/kustomize/api v0.15.0 // indirect
	sigs.k8s.io/kustomize/kyaml v0.15.0 // indirect
	sigs.k8s.io/structured-merge-diff/v4 v4.4.2 // indirect
	stathat.com/c/consistent v1.0.0 // indirect
)

replace (
	// this is a fork which addresses a performance issues due to go routines
	dubbo.apache.org/dubbo-go/v3 => dubbo.apache.org/dubbo-go/v3 v3.0.3-0.20230118042253-4f159a2b38f3

	gopkg.in/couchbaselabs/gocbconnstr.v1 => github.com/couchbaselabs/gocbconnstr v1.0.5
)

// the following lines are necessary to update to commits with proper licenses
replace (
	github.com/chenzhuoyu/iasm => github.com/chenzhuoyu/iasm v0.9.0
	github.com/chzyer/logex => github.com/chzyer/logex v1.2.1
	github.com/gobwas/pool => github.com/gobwas/pool v0.2.1
	github.com/toolkits/concurrent => github.com/niean/gotools v0.0.0-20151221085310-ff3f51fc5c60
)

// update retracted indirect dependencies if necessary
// check for retracted versions: go list -mod=mod -f '{{if .Retracted}}{{.}}{{end}}' -u -m all

// Uncomment for local development for testing with changes in the components-contrib && kit repositories.
// Don't commit with this uncommented!
//
// replace github.com/dapr/components-contrib => ../components-contrib
// replace github.com/dapr/kit => ../kit
//
// Then, run `make modtidy-all` in this repository.
// This ensures that go.mod and go.sum are up-to-date for each go.mod file.<|MERGE_RESOLUTION|>--- conflicted
+++ resolved
@@ -321,11 +321,7 @@
 	github.com/josharian/intern v1.0.0 // indirect
 	github.com/json-iterator/go v1.1.12 // indirect
 	github.com/k0kubun/pp v3.0.1+incompatible // indirect
-<<<<<<< HEAD
-	github.com/klauspost/compress v1.17.11 // indirect
-=======
 	github.com/klauspost/compress v1.18.0 // indirect
->>>>>>> b807dc72
 	github.com/knadh/koanf v1.4.1 // indirect
 	github.com/kr/fs v0.1.0 // indirect
 	github.com/kubemq-io/kubemq-go v1.7.9 // indirect
@@ -456,16 +452,6 @@
 	go.uber.org/multierr v1.11.0 // indirect
 	go.uber.org/zap v1.27.0 // indirect
 	golang.org/x/arch v0.10.0 // indirect
-<<<<<<< HEAD
-	golang.org/x/exp v0.0.0-20250106191152-7588d65b2ba8 // indirect
-	golang.org/x/mod v0.23.0 // indirect
-	golang.org/x/oauth2 v0.27.0 // indirect
-	golang.org/x/sys v0.30.0 // indirect
-	golang.org/x/term v0.29.0 // indirect
-	golang.org/x/text v0.22.0 // indirect
-	golang.org/x/time v0.6.0 // indirect
-	golang.org/x/tools v0.30.0 // indirect
-=======
 	golang.org/x/exp v0.0.0-20250408133849-7e4ce0ab07d0 // indirect
 	golang.org/x/mod v0.24.0 // indirect
 	golang.org/x/oauth2 v0.28.0 // indirect
@@ -474,7 +460,6 @@
 	golang.org/x/text v0.24.0 // indirect
 	golang.org/x/time v0.11.0 // indirect
 	golang.org/x/tools v0.32.0 // indirect
->>>>>>> b807dc72
 	gomodules.xyz/jsonpatch/v2 v2.4.0 // indirect
 	google.golang.org/api v0.227.0 // indirect
 	google.golang.org/genproto v0.0.0-20250409194420-de1ac958c67a // indirect
