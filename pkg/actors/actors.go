/*
Copyright 2021 The Dapr Authors
Licensed under the Apache License, Version 2.0 (the "License");
you may not use this file except in compliance with the License.
You may obtain a copy of the License at
    http://www.apache.org/licenses/LICENSE-2.0
Unless required by applicable law or agreed to in writing, software
distributed under the License is distributed on an "AS IS" BASIS,
WITHOUT WARRANTIES OR CONDITIONS OF ANY KIND, either express or implied.
See the License for the specific language governing permissions and
limitations under the License.
*/

package actors

import (
	"context"
	"errors"
	"fmt"
	"io"
	"net/http"
	"strconv"
	"strings"
	"sync"
	"sync/atomic"
	"time"

	"github.com/cenkalti/backoff/v4"
	"github.com/google/uuid"
	"google.golang.org/grpc"
	"google.golang.org/grpc/codes"
	"google.golang.org/grpc/status"
	"k8s.io/utils/clock"

	"github.com/dapr/components-contrib/state"
	actorerrors "github.com/dapr/dapr/pkg/actors/errors"
	"github.com/dapr/dapr/pkg/actors/internal"
	"github.com/dapr/dapr/pkg/actors/placement"
	"github.com/dapr/dapr/pkg/actors/reminders"
	"github.com/dapr/dapr/pkg/actors/timers"
	"github.com/dapr/dapr/pkg/channel"
	configuration "github.com/dapr/dapr/pkg/config"
	diag "github.com/dapr/dapr/pkg/diagnostics"
	diagUtils "github.com/dapr/dapr/pkg/diagnostics/utils"
	"github.com/dapr/dapr/pkg/health"
	invokev1 "github.com/dapr/dapr/pkg/messaging/v1"
	"github.com/dapr/dapr/pkg/modes"
	commonv1pb "github.com/dapr/dapr/pkg/proto/common/v1"
	internalv1pb "github.com/dapr/dapr/pkg/proto/internals/v1"
	runtimev1pb "github.com/dapr/dapr/pkg/proto/runtime/v1"
	"github.com/dapr/dapr/pkg/resiliency"
	"github.com/dapr/dapr/pkg/retry"
	"github.com/dapr/dapr/pkg/runtime/compstore"
	"github.com/dapr/dapr/pkg/security"
	"github.com/dapr/kit/logger"
)

const (
	daprSeparator        = "||"
	metadataPartitionKey = "partitionKey"

	errStateStoreNotFound      = "actors: state store does not exist or incorrectly configured"
	errStateStoreNotConfigured = `actors: state store does not exist or incorrectly configured. Have you set the property '{"name": "actorStateStore", "value": "true"}' in your state store component file?`
)

var (
	log = logger.NewLogger("dapr.runtime.actor")

	ErrIncompatibleStateStore        = errors.New("actor state store does not exist, or does not support transactions which are required to save state - please see https://docs.dapr.io/operations/components/setup-state-store/supported-state-stores/")
	ErrReminderOpActorNotHosted      = errors.New("operations on actor reminders are only possible on hosted actor types")
	ErrTransactionsTooManyOperations = errors.New("the transaction contains more operations than supported by the state store")
	ErrReminderCanceled              = internal.ErrReminderCanceled
)

// ActorRuntime is the main runtime for the actors subsystem.
type ActorRuntime interface {
	Actors
	io.Closer
	Init(context.Context) error
	IsActorHosted(ctx context.Context, req *ActorHostedRequest) bool
	GetActiveActorsCount(ctx context.Context) []*runtimev1pb.ActiveActorsCount
	RegisterInternalActor(ctx context.Context, actorType string, actor InternalActor, actorIdleTimeout time.Duration) error
}

// Actors allow calling into virtual actors as well as actor state management.
type Actors interface {
	// Call an actor.
	Call(ctx context.Context, req *invokev1.InvokeMethodRequest) (*invokev1.InvokeMethodResponse, error)
	// GetState retrieves actor state.
	GetState(ctx context.Context, req *GetStateRequest) (*StateResponse, error)
	// GetBulkState retrieves actor state in bulk.
	GetBulkState(ctx context.Context, req *GetBulkStateRequest) (BulkStateResponse, error)
	// TransactionalStateOperation performs a transactional state operation with the actor state store.
	TransactionalStateOperation(ctx context.Context, req *TransactionalRequest) error
	// GetReminder retrieves an actor reminder.
	GetReminder(ctx context.Context, req *GetReminderRequest) (*internal.Reminder, error)
	// CreateReminder creates an actor reminder.
	CreateReminder(ctx context.Context, req *CreateReminderRequest) error
	// DeleteReminder deletes an actor reminder.
	DeleteReminder(ctx context.Context, req *DeleteReminderRequest) error
	// CreateTimer creates an actor timer.
	CreateTimer(ctx context.Context, req *CreateTimerRequest) error
	// DeleteTimer deletes an actor timer.
	DeleteTimer(ctx context.Context, req *DeleteTimerRequest) error
}

// GRPCConnectionFn is the type of the function that returns a gRPC connection
type GRPCConnectionFn func(ctx context.Context, address string, id string, namespace string, customOpts ...grpc.DialOption) (*grpc.ClientConn, func(destroy bool), error)

type actorsRuntime struct {
	appChannel           channel.AppChannel
	placement            internal.PlacementService
	grpcConnectionFn     GRPCConnectionFn
	actorsConfig         Config
	timers               internal.TimersProvider
	actorsReminders      internal.RemindersProvider
	actorsTable          *sync.Map
	tracingSpec          configuration.TracingSpec
	resiliency           resiliency.Provider
	storeName            string
	compStore            *compstore.ComponentStore
	clock                clock.WithTicker
	internalActors       map[string]InternalActor
	internalActorChannel *internalActorChannel
	sec                  security.Handler
	wg                   sync.WaitGroup
	closed               atomic.Bool
	closeCh              chan struct{}

	// TODO: @joshvanl Remove in Dapr 1.12 when ActorStateTTL is finalized.
	stateTTLEnabled bool
}

// ActorsOpts contains options for NewActors.
type ActorsOpts struct {
	AppChannel       channel.AppChannel
	GRPCConnectionFn GRPCConnectionFn
	Config           Config
	TracingSpec      configuration.TracingSpec
	Resiliency       resiliency.Provider
	StateStoreName   string
	CompStore        *compstore.ComponentStore
	Security         security.Handler

	// TODO: @joshvanl Remove in Dapr 1.12 when ActorStateTTL is finalized.
	StateTTLEnabled bool

	// MockPlacement is a placement service implementation used for testing
	MockPlacement internal.PlacementService
}

// NewActors create a new actors runtime with given config.
func NewActors(opts ActorsOpts) ActorRuntime {
	return newActorsWithClock(opts, &clock.RealClock{})
}

func newActorsWithClock(opts ActorsOpts, clock clock.WithTicker) ActorRuntime {
	remindersProvider := reminders.NewRemindersProvider(clock, internal.RemindersProviderOpts{
		StoreName: opts.StateStoreName,
		Config:    opts.Config.Config,
	})

	a := &actorsRuntime{
		appChannel:           opts.AppChannel,
		grpcConnectionFn:     opts.GRPCConnectionFn,
		actorsConfig:         opts.Config,
		timers:               timers.NewTimersProvider(clock),
		actorsReminders:      remindersProvider,
		tracingSpec:          opts.TracingSpec,
		resiliency:           opts.Resiliency,
		storeName:            opts.StateStoreName,
		placement:            opts.MockPlacement,
		actorsTable:          &sync.Map{},
		clock:                clock,
		internalActors:       map[string]InternalActor{},
		internalActorChannel: newInternalActorChannel(),
		compStore:            opts.CompStore,
		sec:                  opts.Security,

		// TODO: @joshvanl Remove in Dapr 1.12 when ActorStateTTL is finalized.
		stateTTLEnabled: opts.StateTTLEnabled,
		closeCh:         make(chan struct{}),
	}

	a.timers.SetExecuteTimerFn(a.executeTimer)
	a.actorsReminders.SetExecuteReminderFn(a.executeReminder)
	a.actorsReminders.SetResiliencyProvider(a.resiliency)
	a.actorsReminders.SetStateStoreProviderFn(a.stateStore)
	a.actorsReminders.SetLookupActorFn(a.isActorLocallyHosted)

	return a
}

func (a *actorsRuntime) isActorLocallyHosted(ctx context.Context, actorType string, actorID string) (isLocal bool, actorAddress string) {
	lar, err := a.placement.LookupActor(ctx, internal.LookupActorRequest{
		ActorType: actorType,
		ActorID:   actorID,
	})
	if err != nil {
		log.Warn(err.Error())
		return false, ""
	}

	if a.isActorLocal(lar.Address, a.actorsConfig.Config.HostAddress, a.actorsConfig.Config.Port) {
		return true, lar.Address
	}
	return false, lar.Address
}

func (a *actorsRuntime) haveCompatibleStorage() bool {
	store, ok := a.compStore.GetStateStore(a.storeName)
	if !ok {
		// If we have hosted actors and no store, we can't initialize the actor runtime
		return false
	}

	features := store.Features()
	return state.FeatureETag.IsPresent(features) && state.FeatureTransactional.IsPresent(features)
}

func (a *actorsRuntime) Init(ctx context.Context) error {
	if a.closed.Load() {
		return errors.New("actors runtime has already been closed")
	}

	if len(a.actorsConfig.PlacementAddresses) == 0 {
		return errors.New("actors: couldn't connect to placement service: address is empty")
	}

	if len(a.actorsConfig.Config.HostedActorTypes.ListActorTypes()) > 0 {
		if !a.haveCompatibleStorage() {
			return ErrIncompatibleStateStore
		}
	}

	a.actorsReminders.Init(ctx)
	a.timers.Init(ctx)

	if a.placement == nil {
		a.placement = placement.NewActorPlacement(placement.ActorPlacementOpts{
			ServerAddrs:     a.actorsConfig.Config.PlacementAddresses,
			Security:        a.sec,
			AppID:           a.actorsConfig.Config.AppID,
			RuntimeHostname: a.actorsConfig.GetRuntimeHostname(),
			PodName:         a.actorsConfig.Config.PodName,
			ActorTypes:      a.actorsConfig.Config.HostedActorTypes.ListActorTypes(),
<<<<<<< HEAD
			AppHealthFn: func(ctx context.Context) <-chan bool {
				return a.getAppHealthCheckChan(ctx)
=======
			Resiliency:      a.resiliency,
			AppHealthFn: func() bool {
				return a.appHealthy.Load()
>>>>>>> d3050323
			},
			AfterTableUpdateFn: func() {
				a.drainRebalancedActors()
				a.actorsReminders.OnPlacementTablesUpdated(ctx)
			},
		})
	}

	a.wg.Add(2)
	go func() {
		defer a.wg.Done()
		a.placement.Start(ctx)
	}()
	go func() {
		defer a.wg.Done()
		a.deactivationTicker(a.actorsConfig, a.deactivateActor)
	}()

	log.Infof("Actor runtime started. Actor idle timeout: %v. Actor scan interval: %v",
		a.actorsConfig.Config.ActorIdleTimeout, a.actorsConfig.Config.ActorDeactivationScanInterval)

	return nil
}

func (a *actorsRuntime) getAppHealthCheckChan(ctx context.Context) <-chan bool {
	if len(a.actorsConfig.Config.HostedActorTypes.ListActorTypes()) == 0 || a.appChannel == nil {
		return nil
	}

	// Be careful to configure healthz endpoint option. If app healthz returns unhealthy status, Dapr will
	// disconnect from placement to remove the node from consistent hashing ring.
	// i.e if app is busy state, the healthz status would be flaky, which leads to frequent
	// actor rebalancing. It will impact the entire service.
	return a.getAppHealthCheckChanWithOptions(ctx,
		health.WithFailureThreshold(4),
		health.WithInterval(5*time.Second),
		health.WithRequestTimeout(2*time.Second),
		health.WithHTTPClient(a.actorsConfig.HealthHTTPClient),
	)
}

func (a *actorsRuntime) getAppHealthCheckChanWithOptions(ctx context.Context, opts ...health.Option) <-chan bool {
	opts = append(opts, health.WithAddress(a.actorsConfig.HealthEndpoint+"/healthz"))
	return health.StartEndpointHealthCheck(ctx, opts...)
}

func constructCompositeKey(keys ...string) string {
	return strings.Join(keys, daprSeparator)
}

func (a *actorsRuntime) deactivateActor(actorType, actorID string) error {
	req := invokev1.NewInvokeMethodRequest("actors/"+actorType+"/"+actorID).
		WithActor(actorType, actorID).
		WithHTTPExtension(http.MethodDelete, "").
		WithContentType(invokev1.JSONContentType)
	defer req.Close()

	// TODO Propagate context.
	ctx := context.TODO()

	resp, err := a.getAppChannel(actorType).InvokeMethod(ctx, req, "")
	if err != nil {
		diag.DefaultMonitoring.ActorDeactivationFailed(actorType, "invoke")
		return err
	}
	defer resp.Close()

	if resp.Status().Code != http.StatusOK {
		diag.DefaultMonitoring.ActorDeactivationFailed(actorType, "status_code_"+strconv.FormatInt(int64(resp.Status().Code), 10))
		body, _ := resp.RawDataFull()
		return fmt.Errorf("error from actor service: %s", string(body))
	}

	a.removeActorFromTable(actorType, actorID)
	diag.DefaultMonitoring.ActorDeactivated(actorType)
	log.Debugf("Deactivated actor type=%s, id=%s", actorType, actorID)

	return nil
}

func (a *actorsRuntime) removeActorFromTable(actorType, actorID string) {
	a.actorsTable.Delete(constructCompositeKey(actorType, actorID))
}

func (a *actorsRuntime) getActorTypeAndIDFromKey(key string) (string, string) {
	typ, id, _ := strings.Cut(key, daprSeparator)
	return typ, id
}

type deactivateFn = func(actorType string, actorID string) error

func (a *actorsRuntime) deactivationTicker(configuration Config, deactivateFn deactivateFn) {
	ticker := a.clock.NewTicker(configuration.ActorDeactivationScanInterval)
	ch := ticker.C()
	defer ticker.Stop()

	for {
		select {
		case t := <-ch:
			a.actorsTable.Range(func(key, value interface{}) bool {
				actorInstance := value.(*actor)

				if actorInstance.isBusy() {
					return true
				}

				durationPassed := t.Sub(actorInstance.lastUsedTime)
				if durationPassed >= configuration.GetIdleTimeoutForType(actorInstance.actorType) {
					a.wg.Add(1)
					go func(actorKey string) {
						defer a.wg.Done()
						actorType, actorID := a.getActorTypeAndIDFromKey(actorKey)
						err := deactivateFn(actorType, actorID)
						if err != nil {
							log.Errorf("failed to deactivate actor %s: %s", actorKey, err)
						}
					}(key.(string))
				}

				return true
			})
		case <-a.closeCh:
			return
		}
	}
}

func (a *actorsRuntime) Call(ctx context.Context, req *invokev1.InvokeMethodRequest) (*invokev1.InvokeMethodResponse, error) {
	err := a.placement.WaitUntilReady(ctx)
	if err != nil {
		return nil, fmt.Errorf("failed to wait for placement readiness: %w", err)
	}

	actor := req.Actor()
	lar, err := a.placement.LookupActor(ctx, internal.LookupActorRequest{
		ActorType: actor.GetActorType(),
		ActorID:   actor.GetActorId(),
	})
	if err != nil {
		return nil, err
	}
	var resp *invokev1.InvokeMethodResponse
	if a.isActorLocal(lar.Address, a.actorsConfig.Config.HostAddress, a.actorsConfig.Config.Port) {
		resp, err = a.callLocalActor(ctx, req)
	} else {
		resp, err = a.callRemoteActorWithRetry(ctx, retry.DefaultLinearRetryCount, retry.DefaultLinearBackoffInterval, a.callRemoteActor, lar.Address, lar.AppID, req)
	}

	if err != nil {
		if resp != nil && actorerrors.Is(err) {
			return resp, err
		}

		if resp != nil {
			resp.Close()
		}
		return nil, err
	}
	return resp, nil
}

// callRemoteActorWithRetry will call a remote actor for the specified number of retries and will only retry in the case of transient failures.
func (a *actorsRuntime) callRemoteActorWithRetry(
	ctx context.Context,
	numRetries int,
	backoffInterval time.Duration,
	fn func(ctx context.Context, targetAddress, targetID string, req *invokev1.InvokeMethodRequest) (*invokev1.InvokeMethodResponse, func(destroy bool), error),
	targetAddress, targetID string, req *invokev1.InvokeMethodRequest,
) (*invokev1.InvokeMethodResponse, error) {
	if !a.resiliency.PolicyDefined(req.Actor().ActorType, resiliency.ActorPolicy{}) {
		// This policy has built-in retries so enable replay in the request
		req.WithReplay(true)
		policyRunner := resiliency.NewRunnerWithOptions(ctx,
			a.resiliency.BuiltInPolicy(resiliency.BuiltInActorRetries),
			resiliency.RunnerOpts[*invokev1.InvokeMethodResponse]{
				Disposer: resiliency.DisposerCloser[*invokev1.InvokeMethodResponse],
			},
		)
		return policyRunner(func(ctx context.Context) (*invokev1.InvokeMethodResponse, error) {
			attempt := resiliency.GetAttempt(ctx)
			rResp, teardown, rErr := fn(ctx, targetAddress, targetID, req)
			if rErr == nil {
				teardown(false)
				return rResp, nil
			}

			code := status.Code(rErr)
			if code == codes.Unavailable || code == codes.Unauthenticated {
				// Destroy the connection and force a re-connection on the next attempt
				teardown(true)
				return rResp, fmt.Errorf("failed to invoke target %s after %d retries. Error: %w", targetAddress, attempt-1, rErr)
			}

			teardown(false)
			return rResp, backoff.Permanent(rErr)
		})
	}

	resp, teardown, err := fn(ctx, targetAddress, targetID, req)
	teardown(false)
	return resp, err
}

func (a *actorsRuntime) getOrCreateActor(act *internalv1pb.Actor) *actor {
	key := act.GetActorKey()

	// This avoids allocating multiple actor allocations by calling newActor
	// whenever actor is invoked. When storing actor key first, there is a chance to
	// call newActor, but this is trivial.
	val, ok := a.actorsTable.Load(key)
	if !ok {
		val, _ = a.actorsTable.LoadOrStore(key, newActor(act.ActorType, act.ActorId, a.actorsConfig.GetReentrancyForType(act.ActorType).MaxStackDepth, a.clock))
	}

	return val.(*actor)
}

func (a *actorsRuntime) callLocalActor(ctx context.Context, req *invokev1.InvokeMethodRequest) (*invokev1.InvokeMethodResponse, error) {
	actorTypeID := req.Actor()

	act := a.getOrCreateActor(actorTypeID)

	// Reentrancy to determine how we lock.
	var reentrancyID *string
	if a.actorsConfig.GetReentrancyForType(act.actorType).Enabled {
		if headerValue, ok := req.Metadata()["Dapr-Reentrancy-Id"]; ok {
			reentrancyID = &headerValue.GetValues()[0]
		} else {
			uuidObj, err := uuid.NewRandom()
			if err != nil {
				return nil, fmt.Errorf("failed to generate UUID: %w", err)
			}
			uuid := uuidObj.String()
			req.AddMetadata(map[string][]string{
				"Dapr-Reentrancy-Id": {uuid},
			})
			reentrancyID = &uuid
		}
	}

	err := act.lock(reentrancyID)
	if err != nil {
		return nil, status.Error(codes.ResourceExhausted, err.Error())
	}
	defer act.unlock()

	// Replace method to actors method.
	msg := req.Message()
	originalMethod := msg.Method
	msg.Method = "actors/" + actorTypeID.ActorType + "/" + actorTypeID.ActorId + "/method/" + msg.Method

	// Reset the method so we can perform retries.
	defer func() {
		msg.Method = originalMethod
	}()

	// Original code overrides method with PUT. Why?
	if msg.GetHttpExtension() == nil {
		req.WithHTTPExtension(http.MethodPut, "")
	} else {
		msg.HttpExtension.Verb = commonv1pb.HTTPExtension_PUT //nolint:nosnakecase
	}

	appCh := a.getAppChannel(act.actorType)
	if appCh == nil {
		return nil, fmt.Errorf("app channel for actor type %s is nil", act.actorType)
	}

	policyDef := a.resiliency.ActorPostLockPolicy(act.actorType, act.actorID)

	// If the request can be retried, we need to enable replaying
	if policyDef != nil && policyDef.HasRetries() {
		req.WithReplay(true)
	}

	policyRunner := resiliency.NewRunnerWithOptions(ctx, policyDef,
		resiliency.RunnerOpts[*invokev1.InvokeMethodResponse]{
			Disposer: resiliency.DisposerCloser[*invokev1.InvokeMethodResponse],
		},
	)
	resp, err := policyRunner(func(ctx context.Context) (*invokev1.InvokeMethodResponse, error) {
		return appCh.InvokeMethod(ctx, req, "")
	})
	if err != nil {
		return nil, err
	}

	if resp == nil {
		return nil, errors.New("error from actor service: response object is nil")
	}

	if resp.Status().Code != http.StatusOK {
		respData, _ := resp.RawDataFull()
		return nil, fmt.Errorf("error from actor service: %s", string(respData))
	}

	// The .NET SDK signifies Actor failure via a header instead of a bad response.
	if _, ok := resp.Headers()["X-Daprerrorresponseheader"]; ok {
		return resp, actorerrors.NewActorError(resp)
	}

	return resp, nil
}

func (a *actorsRuntime) getAppChannel(actorType string) channel.AppChannel {
	if a.internalActorChannel.Contains(actorType) {
		return a.internalActorChannel
	}
	return a.appChannel
}

func (a *actorsRuntime) callRemoteActor(
	ctx context.Context,
	targetAddress, targetID string,
	req *invokev1.InvokeMethodRequest,
) (*invokev1.InvokeMethodResponse, func(destroy bool), error) {
	conn, teardown, err := a.grpcConnectionFn(context.TODO(), targetAddress, targetID, a.actorsConfig.Config.Namespace)
	if err != nil {
		return nil, teardown, err
	}

	span := diagUtils.SpanFromContext(ctx)
	ctx = diag.SpanContextToGRPCMetadata(ctx, span.SpanContext())
	client := internalv1pb.NewServiceInvocationClient(conn)

	pd, err := req.ProtoWithData()
	if err != nil {
		return nil, teardown, fmt.Errorf("failed to read data from request object: %w", err)
	}
	resp, err := client.CallActor(ctx, pd)
	if err != nil {
		return nil, teardown, err
	}

	invokeResponse, invokeErr := invokev1.InternalInvokeResponse(resp)
	if invokeErr != nil {
		return nil, teardown, invokeErr
	}

	// Generated gRPC client eats the response when we send
	if _, ok := invokeResponse.Headers()["X-Daprerrorresponseheader"]; ok {
		return invokeResponse, teardown, actorerrors.NewActorError(invokeResponse)
	}

	return invokeResponse, teardown, nil
}

func (a *actorsRuntime) isActorLocal(targetActorAddress, hostAddress string, grpcPort int) bool {
	return strings.Contains(targetActorAddress, "localhost") || strings.Contains(targetActorAddress, "127.0.0.1") ||
		targetActorAddress == hostAddress+":"+strconv.Itoa(grpcPort)
}

func (a *actorsRuntime) GetState(ctx context.Context, req *GetStateRequest) (*StateResponse, error) {
	store, err := a.stateStore()
	if err != nil {
		return nil, err
	}

	actorKey := req.ActorKey()
	partitionKey := constructCompositeKey(a.actorsConfig.Config.AppID, actorKey)
	metadata := map[string]string{metadataPartitionKey: partitionKey}

	key := a.constructActorStateKey(actorKey, req.Key)

	policyRunner := resiliency.NewRunner[*state.GetResponse](ctx,
		a.resiliency.ComponentOutboundPolicy(a.storeName, resiliency.Statestore),
	)
	storeReq := &state.GetRequest{
		Key:      key,
		Metadata: metadata,
	}
	resp, err := policyRunner(func(ctx context.Context) (*state.GetResponse, error) {
		return store.Get(ctx, storeReq)
	})
	if err != nil {
		return nil, err
	}

	if resp == nil {
		return &StateResponse{}, nil
	}

	return &StateResponse{
		Data:     resp.Data,
		Metadata: resp.Metadata,
	}, nil
}

func (a *actorsRuntime) GetBulkState(ctx context.Context, req *GetBulkStateRequest) (BulkStateResponse, error) {
	store, err := a.stateStore()
	if err != nil {
		return nil, err
	}

	actorKey := req.ActorKey()
	baseKey := constructCompositeKey(a.actorsConfig.Config.AppID, actorKey)
	metadata := map[string]string{metadataPartitionKey: baseKey}

	bulkReqs := make([]state.GetRequest, len(req.Keys))
	for i, key := range req.Keys {
		bulkReqs[i] = state.GetRequest{
			Key:      a.constructActorStateKey(actorKey, key),
			Metadata: metadata,
		}
	}

	policyRunner := resiliency.NewRunner[[]state.BulkGetResponse](ctx,
		a.resiliency.ComponentOutboundPolicy(a.storeName, resiliency.Statestore),
	)
	res, err := policyRunner(func(ctx context.Context) ([]state.BulkGetResponse, error) {
		return store.BulkGet(ctx, bulkReqs, state.BulkGetOpts{})
	})
	if err != nil {
		return nil, err
	}

	// Add the dapr separator to baseKey
	baseKey += daprSeparator

	bulkRes := make(BulkStateResponse, len(res))
	for _, r := range res {
		if r.Error != "" {
			return nil, fmt.Errorf("failed to retrieve key '%s': %s", r.Key, r.Error)
		}

		// Trim the prefix from the key
		bulkRes[strings.TrimPrefix(r.Key, baseKey)] = r.Data
	}

	return bulkRes, nil
}

func (a *actorsRuntime) TransactionalStateOperation(ctx context.Context, req *TransactionalRequest) error {
	store, err := a.stateStore()
	if err != nil {
		return err
	}

	operations := make([]state.TransactionalStateOperation, len(req.Operations))
	baseKey := constructCompositeKey(a.actorsConfig.Config.AppID, req.ActorKey())
	metadata := map[string]string{metadataPartitionKey: baseKey}
	baseKey += daprSeparator
	for i, o := range req.Operations {
		operations[i], err = o.StateOperation(baseKey, StateOperationOpts{
			Metadata: metadata,
			// TODO: @joshvanl Remove in Dapr 1.12 when ActorStateTTL is finalized.
			StateTTLEnabled: a.stateTTLEnabled,
		})
		if err != nil {
			return err
		}
	}

	return a.executeStateStoreTransaction(ctx, store, operations, metadata)
}

func (a *actorsRuntime) executeStateStoreTransaction(ctx context.Context, store internal.TransactionalStateStore, operations []state.TransactionalStateOperation, metadata map[string]string) error {
	if maxMulti, ok := store.(state.TransactionalStoreMultiMaxSize); ok {
		max := maxMulti.MultiMaxSize()
		if max > 0 && len(operations) > max {
			return ErrTransactionsTooManyOperations
		}
	}
	stateReq := &state.TransactionalStateRequest{
		Operations: operations,
		Metadata:   metadata,
	}
	policyRunner := resiliency.NewRunner[struct{}](ctx,
		a.resiliency.ComponentOutboundPolicy(a.storeName, resiliency.Statestore),
	)
	_, err := policyRunner(func(ctx context.Context) (struct{}, error) {
		return struct{}{}, store.Multi(ctx, stateReq)
	})
	return err
}

func (a *actorsRuntime) IsActorHosted(ctx context.Context, req *ActorHostedRequest) bool {
	key := req.ActorKey()
	policyDef := a.resiliency.BuiltInPolicy(resiliency.BuiltInActorNotFoundRetries)
	policyRunner := resiliency.NewRunner[any](ctx, policyDef)
	_, err := policyRunner(func(ctx context.Context) (any, error) {
		_, exists := a.actorsTable.Load(key)
		if !exists {
			// Error message isn't used - we just need to have an error
			return nil, errors.New("")
		}
		return nil, nil
	})
	return err == nil
}

func (a *actorsRuntime) constructActorStateKey(actorKey, key string) string {
	return constructCompositeKey(a.actorsConfig.Config.AppID, actorKey, key)
}

func (a *actorsRuntime) drainRebalancedActors() {
	// visit all currently active actors.
	var wg sync.WaitGroup

	a.actorsTable.Range(func(key any, value any) bool {
		wg.Add(1)
		go func(key any, value any, wg *sync.WaitGroup) {
			defer wg.Done()
			// for each actor, deactivate if no longer hosted locally
			actorKey := key.(string)
			actorType, actorID := a.getActorTypeAndIDFromKey(actorKey)
			lar, _ := a.placement.LookupActor(context.TODO(), internal.LookupActorRequest{
				ActorType: actorType,
				ActorID:   actorID,
			})
			if lar.Address != "" && !a.isActorLocal(lar.Address, a.actorsConfig.Config.HostAddress, a.actorsConfig.Config.Port) {
				// actor has been moved to a different host, deactivate when calls are done cancel any reminders
				// each item in reminders contain a struct with some metadata + the actual reminder struct
				a.actorsReminders.DrainRebalancedReminders(actorType, actorID)

				actor := value.(*actor)
				if a.actorsConfig.GetDrainRebalancedActorsForType(actorType) {
					// wait until actor isn't busy or timeout hits
					if actor.isBusy() {
						select {
						case <-a.clock.After(a.actorsConfig.Config.DrainOngoingCallTimeout):
							break
						case <-actor.channel():
							// if a call comes in from the actor for state changes, that's still allowed
							break
						}
					}
				}

				// don't allow state changes
				a.actorsTable.Delete(key)

				diag.DefaultMonitoring.ActorRebalanced(actorType)

				for {
					// wait until actor is not busy, then deactivate
					if !actor.isBusy() {
						err := a.deactivateActor(actorType, actorID)
						if err != nil {
							log.Errorf("failed to deactivate actor %s: %s", actorKey, err)
						}
						break
					}
					a.clock.Sleep(time.Millisecond * 500)
				}
			}
		}(key, value, &wg)
		return true
	})

	wg.Wait()
}

// executeTimer implements timers.ExecuteTimerFn.
func (a *actorsRuntime) executeTimer(reminder *internal.Reminder) bool {
	_, exists := a.actorsTable.Load(reminder.ActorKey())
	if !exists {
		log.Errorf("Could not find active timer %s", reminder.Key())
		return false
	}

	err := a.doExecuteReminderOrTimer(context.TODO(), reminder, true)
	diag.DefaultMonitoring.ActorTimerFired(reminder.ActorType, err == nil)
	if err != nil {
		log.Errorf("error invoking timer on actor %s: %s", reminder.ActorKey(), err)
		// Here we return true even if we have an error because the timer can still trigger again
		return true
	}

	return true
}

// executeReminder implements reminders.ExecuteReminderFn.
func (a *actorsRuntime) executeReminder(reminder *internal.Reminder) bool {
	err := a.doExecuteReminderOrTimer(context.TODO(), reminder, false)
	diag.DefaultMonitoring.ActorReminderFired(reminder.ActorType, err == nil)
	if err != nil {
		if errors.Is(err, ErrReminderCanceled) {
			// The handler is explicitly canceling the timer
			log.Debug("Reminder " + reminder.ActorKey() + " was canceled by the actor")
			return false
		}
		log.Errorf("Error invoking reminder on actor %s: %s", reminder.ActorKey(), err)
	}

	return true
}

// Executes a reminder or timer
func (a *actorsRuntime) doExecuteReminderOrTimer(ctx context.Context, reminder *internal.Reminder, isTimer bool) (err error) {
	var (
		data         any
		logName      string
		invokeMethod string
	)

	// Sanity check: make sure the actor is actually locally-hosted
	isLocal, _ := a.isActorLocallyHosted(ctx, reminder.ActorType, reminder.ActorID)
	if !isLocal {
		return errors.New("actor is not locally hosted")
	}

	if isTimer {
		logName = "timer"
		invokeMethod = "timer/" + reminder.Name
		data = &TimerResponse{
			Callback: reminder.Callback,
			Data:     reminder.Data,
			DueTime:  reminder.DueTime,
			Period:   reminder.Period.String(),
		}
	} else {
		logName = "reminder"
		invokeMethod = "remind/" + reminder.Name
		data = &ReminderResponse{
			DueTime: reminder.DueTime,
			Period:  reminder.Period.String(),
			Data:    reminder.Data,
		}
	}
	policyDef := a.resiliency.ActorPreLockPolicy(reminder.ActorType, reminder.ActorID)

	log.Debug("Executing " + logName + " for actor " + reminder.Key())
	req := invokev1.NewInvokeMethodRequest(invokeMethod).
		WithActor(reminder.ActorType, reminder.ActorID).
		WithDataObject(data).
		WithContentType(invokev1.JSONContentType)
	if policyDef != nil {
		req.WithReplay(policyDef.HasRetries())
	}
	defer req.Close()

	policyRunner := resiliency.NewRunnerWithOptions(ctx, policyDef,
		resiliency.RunnerOpts[*invokev1.InvokeMethodResponse]{
			Disposer: resiliency.DisposerCloser[*invokev1.InvokeMethodResponse],
		},
	)
	imr, err := policyRunner(func(ctx context.Context) (*invokev1.InvokeMethodResponse, error) {
		return a.callLocalActor(ctx, req)
	})
	if err != nil && !errors.Is(err, internal.ErrReminderCanceled) {
		log.Errorf("Error executing %s for actor %s: %v", logName, reminder.Key(), err)
	}
	if imr != nil {
		_ = imr.Close()
	}
	return err
}

func (a *actorsRuntime) CreateReminder(ctx context.Context, req *CreateReminderRequest) error {
	if !a.actorsConfig.Config.HostedActorTypes.IsActorTypeHosted(req.ActorType) {
		return ErrReminderOpActorNotHosted
	}

	// Create the new reminder object
	reminder, err := req.NewReminder(a.clock.Now())
	if err != nil {
		return err
	}
	return a.actorsReminders.CreateReminder(ctx, reminder)
}

func (a *actorsRuntime) CreateTimer(ctx context.Context, req *CreateTimerRequest) error {
	_, exists := a.actorsTable.Load(req.ActorKey())
	if !exists {
		return fmt.Errorf("can't create timer for actor %s: actor not activated", req.ActorKey())
	}

	reminder, err := req.NewReminder(a.clock.Now())
	if err != nil {
		return err
	}

	return a.timers.CreateTimer(ctx, reminder)
}

func (a *actorsRuntime) DeleteReminder(ctx context.Context, req *DeleteReminderRequest) error {
	if !a.actorsConfig.Config.HostedActorTypes.IsActorTypeHosted(req.ActorType) {
		return ErrReminderOpActorNotHosted
	}

	return a.actorsReminders.DeleteReminder(ctx, *req)
}

func (a *actorsRuntime) GetReminder(ctx context.Context, req *GetReminderRequest) (*internal.Reminder, error) {
	if !a.actorsConfig.Config.HostedActorTypes.IsActorTypeHosted(req.ActorType) {
		return nil, ErrReminderOpActorNotHosted
	}

	return a.actorsReminders.GetReminder(ctx, req)
}

func (a *actorsRuntime) DeleteTimer(ctx context.Context, req *DeleteTimerRequest) error {
	return a.timers.DeleteTimer(ctx, req.Key())
}

func (a *actorsRuntime) RegisterInternalActor(ctx context.Context, actorType string, actor InternalActor,
	actorIdleTimeout time.Duration,
) error {
	if !a.haveCompatibleStorage() {
		return fmt.Errorf("unable to register internal actor '%s': %w", actorType, ErrIncompatibleStateStore)
	}

	if _, exists := a.internalActors[actorType]; exists {
		return fmt.Errorf("actor type %s already registered", actorType)
	} else {
		if err := a.internalActorChannel.AddInternalActor(actorType, actor); err != nil {
			return err
		}
		a.internalActors[actorType] = actor

		log.Debugf("Registering internal actor type: %s", actorType)
		actor.SetActorRuntime(a)
		a.actorsConfig.Config.HostedActorTypes.AddActorType(actorType, actorIdleTimeout)
		if a.placement != nil {
			if err := a.placement.AddHostedActorType(actorType, actorIdleTimeout); err != nil {
				return fmt.Errorf("error updating hosted actor types: %s", err)
			}
		}
	}
	return nil
}

func (a *actorsRuntime) GetActiveActorsCount(ctx context.Context) []*runtimev1pb.ActiveActorsCount {
	actorTypes := a.actorsConfig.Config.HostedActorTypes.ListActorTypes()
	actorCountMap := make(map[string]int32, len(actorTypes))
	for _, actorType := range actorTypes {
		if !isInternalActor(actorType) {
			actorCountMap[actorType] = 0
		}
	}
	a.actorsTable.Range(func(key, value any) bool {
		actorType, _ := a.getActorTypeAndIDFromKey(key.(string))
		if !isInternalActor(actorType) {
			actorCountMap[actorType]++
		}
		return true
	})

	activeActorsCount := make([]*runtimev1pb.ActiveActorsCount, len(actorCountMap))
	n := 0
	for actorType, count := range actorCountMap {
		activeActorsCount[n] = &runtimev1pb.ActiveActorsCount{Type: actorType, Count: count}
		n++
	}

	return activeActorsCount
}

func isInternalActor(actorType string) bool {
	return strings.HasPrefix(actorType, InternalActorTypePrefix)
}

// Stop closes all network connections and resources used in actor runtime.
func (a *actorsRuntime) Close() error {
	defer a.wg.Wait()

	if a.closed.CompareAndSwap(false, true) {
		defer close(a.closeCh)
		if a.placement != nil {
			return a.placement.Close()
		}
	}

	return nil
}

// ValidateHostEnvironment validates that actors can be initialized properly given a set of parameters
// And the mode the runtime is operating in.
func ValidateHostEnvironment(mTLSEnabled bool, mode modes.DaprMode, namespace string) error {
	switch mode {
	case modes.KubernetesMode:
		if mTLSEnabled && namespace == "" {
			return errors.New("actors must have a namespace configured when running in Kubernetes mode")
		}
	}
	return nil
}

func (a *actorsRuntime) stateStore() (internal.TransactionalStateStore, error) {
	storeS, ok := a.compStore.GetStateStore(a.storeName)
	if !ok {
		return nil, errors.New(errStateStoreNotFound)
	}

	store, ok := storeS.(internal.TransactionalStateStore)
	if !ok || !state.FeatureETag.IsPresent(store.Features()) || !state.FeatureTransactional.IsPresent(store.Features()) {
		return nil, errors.New(errStateStoreNotConfigured)
	}

	return store, nil
}<|MERGE_RESOLUTION|>--- conflicted
+++ resolved
@@ -244,15 +244,10 @@
 			RuntimeHostname: a.actorsConfig.GetRuntimeHostname(),
 			PodName:         a.actorsConfig.Config.PodName,
 			ActorTypes:      a.actorsConfig.Config.HostedActorTypes.ListActorTypes(),
-<<<<<<< HEAD
 			AppHealthFn: func(ctx context.Context) <-chan bool {
 				return a.getAppHealthCheckChan(ctx)
-=======
-			Resiliency:      a.resiliency,
-			AppHealthFn: func() bool {
-				return a.appHealthy.Load()
->>>>>>> d3050323
 			},
+			Resiliency: a.resiliency,
 			AfterTableUpdateFn: func() {
 				a.drainRebalancedActors()
 				a.actorsReminders.OnPlacementTablesUpdated(ctx)
@@ -260,11 +255,13 @@
 		})
 	}
 
-	a.wg.Add(2)
+	a.wg.Add(1)
 	go func() {
 		defer a.wg.Done()
 		a.placement.Start(ctx)
 	}()
+
+	a.wg.Add(1)
 	go func() {
 		defer a.wg.Done()
 		a.deactivationTicker(a.actorsConfig, a.deactivateActor)
