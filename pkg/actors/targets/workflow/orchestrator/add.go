/*
Copyright 2025 The Dapr Authors
Licensed under the Apache License, Version 2.0 (the "License");
you may not use this file except in compliance with the License.
You may obtain a copy of the License at
    http://www.apache.org/licenses/LICENSE-2.0
Unless required by applicable law or agreed to in writing, software
distributed under the License is distributed on an "AS IS" BASIS,
WITHOUT WARRANTIES OR CONDITIONS OF ANY KIND, either express or implied.
See the License for the specific language governing permissions and
limitations under the License.
*/

package orchestrator

import (
	"context"

	"google.golang.org/protobuf/proto"

	"github.com/dapr/durabletask-go/api"
	"github.com/dapr/durabletask-go/backend"
)

func (o *orchestrator) addWorkflowEvent(ctx context.Context, historyEventBytes []byte) error {
	state, _, err := o.loadInternalState(ctx)
	if err != nil {
		return err
	}

	if state == nil {
		return api.ErrInstanceNotFound
	}

	var e backend.HistoryEvent
	err = proto.Unmarshal(historyEventBytes, &e)
	if e.GetTaskCompleted() != nil || e.GetTaskFailed() != nil {
		o.activityResultAwaited.CompareAndSwap(true, false)
	}
	if err != nil {
		return err
	}
	log.Debugf("Workflow actor '%s': adding event to the workflow inbox", o.actorID)
	state.AddToInbox(&e)

	if err := o.saveInternalState(ctx, state); err != nil {
		return err
	}

<<<<<<< HEAD
	// For activity completion events, we want to create the reminder on the same app where this workflow actor is hosted
	targetApp := o.appID
	if e.GetRouter() != nil {
		// For activity completion events, use the source app from the router
		targetApp = e.GetRouter().GetSource()
	}

	if _, err := o.createReminder(ctx, "new-event", nil, 0, targetApp); err != nil {
=======
	if _, err := o.createReminder(ctx, "new-event", nil, nil); err != nil {
>>>>>>> 018bd04f
		return err
	}

	return nil
}<|MERGE_RESOLUTION|>--- conflicted
+++ resolved
@@ -47,7 +47,6 @@
 		return err
 	}
 
-<<<<<<< HEAD
 	// For activity completion events, we want to create the reminder on the same app where this workflow actor is hosted
 	targetApp := o.appID
 	if e.GetRouter() != nil {
@@ -55,10 +54,7 @@
 		targetApp = e.GetRouter().GetSource()
 	}
 
-	if _, err := o.createReminder(ctx, "new-event", nil, 0, targetApp); err != nil {
-=======
-	if _, err := o.createReminder(ctx, "new-event", nil, nil); err != nil {
->>>>>>> 018bd04f
+	if _, err := o.createReminder(ctx, "new-event", nil, nil, targetApp); err != nil {
 		return err
 	}
 
