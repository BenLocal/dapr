// ------------------------------------------------------------
// Copyright (c) Microsoft Corporation.
// Licensed under the MIT License.
// ------------------------------------------------------------

package v1

import (
	"net/http"
	"testing"

	commonv1pb "github.com/dapr/dapr/pkg/proto/common/v1"
	internalv1pb "github.com/dapr/dapr/pkg/proto/internals/v1"
<<<<<<< HEAD
	"github.com/golang/protobuf/ptypes"
	"github.com/golang/protobuf/ptypes/any"
=======
>>>>>>> 6f602f88
	"github.com/stretchr/testify/assert"
	"github.com/valyala/fasthttp"
	"google.golang.org/grpc/codes"
	"google.golang.org/protobuf/types/known/anypb"
)

func TestInvocationResponse(t *testing.T) {
	req := NewInvokeMethodResponse(0, "OK", nil)

	assert.Equal(t, int32(0), req.r.GetStatus().Code)
	assert.Equal(t, "OK", req.r.GetStatus().Message)
	assert.NotNil(t, req.r.Message)
}

func TestInternalInvocationResponse(t *testing.T) {
	t.Run("valid internal invoke response", func(t *testing.T) {
		m := &commonv1pb.InvokeResponse{
			Data:        &anypb.Any{Value: []byte("response")},
			ContentType: "application/json",
		}
		pb := internalv1pb.InternalInvokeResponse{
			Status:  &internalv1pb.Status{Code: 0},
			Message: m,
		}

		ir, err := InternalInvokeResponse(&pb)
		assert.NoError(t, err)
		assert.NotNil(t, ir.r.Message)
		assert.Equal(t, int32(0), ir.r.GetStatus().GetCode())
	})

	t.Run("Message is nil", func(t *testing.T) {
		pb := internalv1pb.InternalInvokeResponse{
			Status:  &internalv1pb.Status{Code: 0},
			Message: nil,
		}

		ir, err := InternalInvokeResponse(&pb)
		assert.NoError(t, err)
		assert.NotNil(t, ir.r.Message)
		assert.Equal(t, []byte{}, ir.r.Message.Data.Value)
	})
}

func TestResponseData(t *testing.T) {
	t.Run("contenttype is set", func(t *testing.T) {
		resp := NewInvokeMethodResponse(0, "OK", nil)
		resp.WithRawData([]byte("test"), "application/json")
		contentType, bData := resp.RawData()
		assert.Equal(t, "application/json", contentType)
		assert.Equal(t, []byte("test"), bData)
	})

	t.Run("contenttype is unset", func(t *testing.T) {
		resp := NewInvokeMethodResponse(0, "OK", nil)
		resp.WithRawData([]byte("test"), "")
		contentType, bData := resp.RawData()
		assert.Equal(t, "application/json", contentType)
		assert.Equal(t, []byte("test"), bData)
	})

	t.Run("typeurl is set but content_type is unset", func(t *testing.T) {
		s := &commonv1pb.StateItem{Key: "custom_key"}
		b, err := ptypes.MarshalAny(s)
		assert.NoError(t, err)

		resp := NewInvokeMethodResponse(0, "OK", nil)
<<<<<<< HEAD
		resp.r.Message.Data = b
=======
		resp.r.Message.Data = &anypb.Any{TypeUrl: "fake", Value: []byte("fake")}
>>>>>>> 6f602f88
		contentType, bData := resp.RawData()
		assert.Equal(t, ProtobufContentType, contentType)
		assert.Equal(t, b.Value, bData)
	})
}

func TestResponseHeader(t *testing.T) {
	t.Run("gRPC headers", func(t *testing.T) {
		resp := NewInvokeMethodResponse(0, "OK", nil)
		md := map[string][]string{
			"test1": {"val1", "val2"},
			"test2": {"val3", "val4"},
		}
		resp.WithHeaders(md)
		mheader := resp.Headers()

		assert.Equal(t, "val1", mheader["test1"].GetValues()[0])
		assert.Equal(t, "val2", mheader["test1"].GetValues()[1])
		assert.Equal(t, "val3", mheader["test2"].GetValues()[0])
		assert.Equal(t, "val4", mheader["test2"].GetValues()[1])
	})

	t.Run("HTTP headers", func(t *testing.T) {
		var resp = fasthttp.AcquireResponse()
		resp.Header.Set("Header1", "Value1")
		resp.Header.Set("Header2", "Value2")
		resp.Header.Set("Header3", "Value3")

		re := NewInvokeMethodResponse(0, "OK", nil)
		re.WithFastHTTPHeaders(&resp.Header)
		mheader := re.Headers()

		assert.Equal(t, "Value1", mheader["Header1"].GetValues()[0])
		assert.Equal(t, "Value2", mheader["Header2"].GetValues()[0])
		assert.Equal(t, "Value3", mheader["Header3"].GetValues()[0])
	})
}

func TestResponseTrailer(t *testing.T) {
	resp := NewInvokeMethodResponse(0, "OK", nil)
	md := map[string][]string{
		"test1": {"val1", "val2"},
		"test2": {"val3", "val4"},
	}
	resp.WithTrailers(md)
	mheader := resp.Trailers()

	assert.Equal(t, "val1", mheader["test1"].GetValues()[0])
	assert.Equal(t, "val2", mheader["test1"].GetValues()[1])
	assert.Equal(t, "val3", mheader["test2"].GetValues()[0])
	assert.Equal(t, "val4", mheader["test2"].GetValues()[1])
}

func TestIsHTTPResponse(t *testing.T) {
	t.Run("gRPC response status", func(t *testing.T) {
		grpcResp := NewInvokeMethodResponse(int32(codes.OK), "OK", nil)
		assert.False(t, grpcResp.IsHTTPResponse())
	})

	t.Run("HTTP response status", func(t *testing.T) {
		httpResp := NewInvokeMethodResponse(http.StatusOK, "OK", nil)
		assert.True(t, httpResp.IsHTTPResponse())
	})
}<|MERGE_RESOLUTION|>--- conflicted
+++ resolved
@@ -11,11 +11,6 @@
 
 	commonv1pb "github.com/dapr/dapr/pkg/proto/common/v1"
 	internalv1pb "github.com/dapr/dapr/pkg/proto/internals/v1"
-<<<<<<< HEAD
-	"github.com/golang/protobuf/ptypes"
-	"github.com/golang/protobuf/ptypes/any"
-=======
->>>>>>> 6f602f88
 	"github.com/stretchr/testify/assert"
 	"github.com/valyala/fasthttp"
 	"google.golang.org/grpc/codes"
@@ -79,15 +74,10 @@
 
 	t.Run("typeurl is set but content_type is unset", func(t *testing.T) {
 		s := &commonv1pb.StateItem{Key: "custom_key"}
-		b, err := ptypes.MarshalAny(s)
-		assert.NoError(t, err)
+		b := anypb.New(s)
 
 		resp := NewInvokeMethodResponse(0, "OK", nil)
-<<<<<<< HEAD
 		resp.r.Message.Data = b
-=======
-		resp.r.Message.Data = &anypb.Any{TypeUrl: "fake", Value: []byte("fake")}
->>>>>>> 6f602f88
 		contentType, bData := resp.RawData()
 		assert.Equal(t, ProtobufContentType, contentType)
 		assert.Equal(t, b.Value, bData)
