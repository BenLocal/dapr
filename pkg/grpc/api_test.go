--- conflicted
+++ resolved
@@ -1094,14 +1094,9 @@
 		nil,
 		errors.New("failed to get state with error-key"))
 	fakeAPI := &api{
-<<<<<<< HEAD
-		id:          "fakeAPI",
-		stateStores: map[string]state.Store{"store1": fakeStore},
-		resiliency:  resiliency.New(nil),
-=======
 		id:                  "fakeAPI",
 		configurationStores: map[string]configuration.Store{"store1": fakeConfigurationStore},
->>>>>>> dad2f322
+		resiliency:          resiliency.New(nil),
 	}
 	port, _ := freeport.GetFreePort()
 	server := startDaprAPIServer(port, fakeAPI, "")
@@ -1251,6 +1246,7 @@
 		configurationSubscribe: make(map[string]chan struct{}),
 		id:                     "fakeAPI",
 		configurationStores:    map[string]configuration.Store{"store1": fakeConfigurationStore},
+		resiliency:             resiliency.New(nil),
 	}
 	port, _ := freeport.GetFreePort()
 	server := startDaprAPIServer(port, fakeAPI, "")
@@ -1436,6 +1432,7 @@
 		configurationSubscribe: make(map[string]chan struct{}),
 		id:                     "fakeAPI",
 		configurationStores:    map[string]configuration.Store{"store1": fakeConfigurationStore},
+		resiliency:             resiliency.New(nil),
 	}
 	port, _ := freeport.GetFreePort()
 	server := startDaprAPIServer(port, fakeAPI, "")
